from copy import deepcopy
from typing import List, Set, Dict, Tuple

from competitive_sudoku.sudoku import GameState, Move

"""
This file contains functions that extend the functionality of the GameState class, such as calculating 
acceptable moves, checking whether the board still contains an empty square, or simulating a move on a GameState object.
"""


def board_filled_in(game_state: GameState) -> bool:
    """
    Helper function to check if there are any empty cells on the board.
    """
    for i in range(game_state.board.N):
        for j in range(game_state.board.N):
            if game_state.board.get(i, j) == game_state.board.empty:
                return False
    return True


def board_half_filled_in(game_state: GameState) -> bool:
    """
    Helper function to check if the board has been filled for >= 50%.
    """
    cells_filled_in = 0
    total_cells = game_state.board.N * game_state.board.N

    for i in range(game_state.board.N):
        for j in range(game_state.board.N):
            if game_state.board.get(i, j) != game_state.board.empty:
                cells_filled_in += 1

    fraction_filled_in = cells_filled_in / total_cells

    if fraction_filled_in >= 0.5:
        return True
    else:
        return False


def compute_all_legal_moves(game_state: GameState) \
        -> (Dict[Tuple[int, int], List[int]], List[Set[int]], List[Set[int]], Dict[Tuple[int, int], List[int]]):
    """
    Computes all the possible moves in the game state,
    minus the taboo moves specified by the GameState.
    @param game_state:  The GameState to compute all legal moves for.
    @return:            A tuple with 4 values:
                            (1) A dictionary with coordinates as keys, and lists of legal values for the respective
                                square as values.
                            (2) A list (size N) of sets, representing the allowed numbers in each row
                            (3) A list (size N) of sets, representing the allowed numbers in each column
                            (4) A dictionary of coordinates as keys (top left square of a block),
                                with a set of the allowed numbers in the respective block as the value.
    """

    # First, get all allowed numbers for each of the rows and columns
    rows = []
    columns = []
    for i in range(game_state.board.N):
        rows.append(allowed_numbers_in_row(game_state, i))
        columns.append(allowed_numbers_in_column(game_state, i))

    # Next, get all allowed numbers for each of the blocks
    all_block_indices = [(i, j)
                         for i in range(0, game_state.board.N, game_state.board.m)
                         for j in range(0, game_state.board.N, game_state.board.n)]

    blocks = {}
    for block_index in all_block_indices:
        blocks[block_index] = allowed_numbers_in_block(game_state, block_index[0], block_index[1])

    # Consequently, loop over each of the empty squares and take the
    # intersection of allowed moves for the row, column and block for that square
    allowed_moves = {}
    for i in range(game_state.board.N):
        for j in range(game_state.board.N):
            if game_state.board.get(i, j) == game_state.board.empty:
                allowed_moves[(i, j)] = list(
                    rows[i].intersection(columns[j])
                        .intersection(blocks[get_block_top_left_coordinates(i, j,
                                                                            game_state.board.m, game_state.board.n)])
                )

    all_empty_squares = allowed_moves.keys()

    # Lastly, remove all taboo moves
    for taboo_move in game_state.taboo_moves:
        if (taboo_move.i, taboo_move.j) in list(all_empty_squares):
            square_moves = allowed_moves[(taboo_move.i, taboo_move.j)]
            if taboo_move.value in square_moves:
                allowed_moves.get((taboo_move.i, taboo_move.j)).remove(taboo_move.value)

    return allowed_moves, rows, columns, blocks


def allowed_numbers_in_block(game_state: GameState, row: int, column: int) -> Set[int]:
    """
    Finds the numbers that are still allowed to be placed in the block that
    cell [row,column] is in on the board in the given GameState.
    @param game_state:  The GameState containing the board that cell [row,int]
                            should be checked on.
    @param row:         An integer describing the row that the cell [row,column] is in.
    @param column:      An integer describing the column that the cell [row,column] is in.
    @return:            A set containing all numbers that are not yet present in the block.
    """
    numbers_in_block = set(())

    # Determine the exact start and end of the block that this cell
    #   is in with the help of the available board size parameters
    # Note that there is no requirement for square blocks in this sudoku
    block_start_row = row - (row % game_state.board.m)
    block_end_row = row + (game_state.board.m - (row % game_state.board.m))
    block_start_column = column - (column % game_state.board.n)
    block_end_column = column + (game_state.board.n - (column % game_state.board.n))

    # Iterate over all cells in the block, and add their values to the set
    # Note that these values are necessarily distinct by the rules of sudoku
    for i in range(block_start_row, block_end_row):
        for j in range(block_start_column, block_end_column):
            value = game_state.board.get(i, j)
            if value is not game_state.board.empty:
                numbers_in_block.add(value)

    # Finally take all possible numbers, and strike from those the
    #   ones that already appear. This gives all remaining numbers.
    all_numbers = set((range(1, game_state.board.N + 1)))
    return all_numbers.difference(numbers_in_block)


def allowed_numbers_in_row(game_state: GameState, row: int) -> Set[int]:
    """
    Finds the numbers that are still allowed to be placed in
    the given row on the board in the given GameState.
    @param game_state:  The GameState containing the board that this row
                            should be checked on.
    @param row:         An integer describing the row to check.
    @return:            A set containing all numbers that are not yet present in the row.
    """
    numbers_in_row = set(())

    # Iterate over all cells in the given row, and add their values to the set
    # Note that these values are necessarily distinct by the rules of sudoku
    for column in range(game_state.board.N):
        value = game_state.board.get(row, column)
        if value is not game_state.board.empty:
            numbers_in_row.add(value)

    # Finally take all possible numbers, and strike from those the
    #   ones that already appear. This gives all remaining numbers.
    all_numbers = set((range(1, game_state.board.N + 1)))
    return all_numbers.difference(numbers_in_row)


def allowed_numbers_in_column(game_state: GameState, column: int) -> Set[int]:
    """
    Finds the numbers that are still allowed to be placed in
    the given column on the board in the given GameState.
    @param game_state:  The GameState containing the board that this column
                            should be checked on.
    @param column:      An integer describing the column to check.
    @return:            A set containing all numbers that are not yet present in the column.
    """
    numbers_in_column = set(())

    # Iterate over all cells in the given column, and add their values to the set
    # Note that these values are necessarily distinct by the rules of sudoku
    for row in range(game_state.board.N):
        value = game_state.board.get(row, column)
        if value is not game_state.board.empty:
            numbers_in_column.add(value)

    all_numbers = set((range(1, game_state.board.N + 1)))
    return all_numbers.difference(numbers_in_column)


def simulate_move(game_state: GameState, move: Move) -> GameState:
    """
    Simulates the execution of the given Move on the given GameState. This function
    does not check whether a move might be taboo, and instead just executes it.
    The function internally deduces from the length of game_state.moves
    for which player the given move should be played.
    @param game_state:  The GameState to execute/simulate the given move on.
    @param move:        The move to execute/simulate on the given GameState.
    @return:            The new GameState after this move is performed.
                            Scores, moves and board are updated.
    """
    score = 0
    regions_completed = 0

    # The player we are simulating for, either P1 or P2, can be deduced
    #   from the length of the move history (player 1 always goes first)

    simulating_for = len(game_state.moves) % 2

    # We create a deep copy of the given game_state, so that we are sure
    #   that we do not unintentionally modify the true game state.
    future_state = deepcopy(game_state)
    future_state.board.put(move.i, move.j, move.value)
    future_state.moves.append(move)

    # Play the passed move on the board and see how many points
    #   would be earned. The amount of points scored for a move
    #   depends on the amount of regions completed with that move.
    #   At most, a move could simultaneously complete a row,
    #   a column and a block, giving 7 points at once.
    block_values_left = len(allowed_numbers_in_block(future_state,
                                                     move.i,
                                                     move.j))
    row_values_left = len(allowed_numbers_in_row(future_state,
                                                 move.i))
    col_values_left = len(allowed_numbers_in_column(future_state,
                                                    move.j))

    if block_values_left == 0:
        regions_completed += 1
    if row_values_left == 0:
        regions_completed += 1
    if col_values_left == 0:
        regions_completed += 1

    if regions_completed == 1:
        score = 1
    elif regions_completed == 2:
        score = 3
    elif regions_completed == 3:
        score = 7

    if simulating_for == 0:
        future_state.scores[0] += score
    else:
        future_state.scores[1] += score

    return future_state


def get_block_top_left_coordinates(row_index: int, column_index: int, m: int, n: int) -> Tuple[int, int]:
    return row_index - (row_index % m), column_index - (column_index % n)


def only_max_two_left_in_row_column_block(allowed_in_rows: List[Set[int]],
                                          allowed_in_columns: List[Set[int]],
                                          allowed_in_blocks: Dict[Tuple[int, int], List[int]]) -> bool:
    """
    Helper function to check if there are only situations in the game left where the current player,
    no matter what they do, creates an opportunity for the opponent to secure points. This is effectively
    guaranteed to only occur in the endgame, where points often come fast and in large numbers.

    NOTE: This function specifically only checks if there are exactly two left. For example, if there is
    a row with two values remaining but those values are split over two separate blocks that are each only
    missing a single value, that is perfectly fine as far as this function is concerned.

    @param allowed_in_rows:    A list (size N) of sets, representing the allowed numbers in each row
    @param allowed_in_columns: A list (size N) of sets, representing the allowed numbers in each column
    @param allowed_in_blocks:  A dictionary of coordinates as keys (top left square of a block),
                                   with a set of the allowed numbers in the respective block as the value.
    @return:                   A boolean stating whether there are only ever at most two values remaining
                                   in a row/column/block
    """
    # TODO: note to self - Don't neglect the option of for example row completion via single cells in 2 blocks,
    #       which would give 2 blocks with 1 left but is still very much an endgame possibility
    for row in allowed_in_rows:
        if len(row) <= 2:
            # Counterexample found, this one is not nearly full
            return False

    for column in allowed_in_columns:
        if len(column) <= 2:
            # Counterexample found, this one is not nearly full
            return False

    for block_coordinates in allowed_in_blocks:
        if len(allowed_in_blocks[block_coordinates]) <= 2:
            # Counterexample found, this one is not nearly full
            return False

    # There exists no counterexample, all rows, blocks and columns in the game are either full or nearly full
    return True


def two_left_in_a_block(game_state: GameState) -> bool:
    # here i am checking if there are 2 in a block
    # but again i could not test so i am not sure it is acutally correct or i think it is correct because that's how it made sense to me
    # i did it only if it has 2 left in one square but i did not check for multiples. i can think of that after 12:00
    row = 1
    while row <= game_state.board.m * game_state.board.n:
        block_start_row = row - (row % game_state.board.m)
        block_end_row = row + (game_state.board.m - (row % game_state.board.m))
        column = 1
        while column <= game_state.board.n * game_state.board.m:
            block_start_column = column - (column % game_state.board.n)
            block_end_column = column + (game_state.board.n - (column % game_state.board.n))
            empty_squares = 0
            for i in range(block_start_row, block_end_row):
                for j in range(block_start_column, block_end_column):
                    value = game_state.board.get(i, j)
                    if value is game_state.board.empty:
                        empty_squares += 1
            if empty_squares % 2 == 0:
                return True
            column += game_state.board.n
        row += game_state.board.m
    return False


def even_number_of_squares_left(game_state: GameState) -> bool:
    # here i want to check if before making a move there is an even or odd number of squares to fill in
    # if the number is even then it should force a taboo move
    # it made sense in my head but i couldnt test it so i am not sure if i overlooked something or if i did it the right
    # this is how i thought about but looks kinda simple
    empty_squares = 0
    for i in range(game_state.board.N):
        for j in range(game_state.board.N):
<<<<<<< HEAD
           value = game_state.board.get(i, j)
           if value is game_state.board.empty:
               empty_squares += 1
=======
            if game_state.board.get(i, j) is game_state.board.empty:
                empty_squares += 1
>>>>>>> 1d7d0c40
    if empty_squares % 2 == 0:
        return True
    return False<|MERGE_RESOLUTION|>--- conflicted
+++ resolved
@@ -312,14 +312,8 @@
     empty_squares = 0
     for i in range(game_state.board.N):
         for j in range(game_state.board.N):
-<<<<<<< HEAD
-           value = game_state.board.get(i, j)
-           if value is game_state.board.empty:
-               empty_squares += 1
-=======
             if game_state.board.get(i, j) is game_state.board.empty:
                 empty_squares += 1
->>>>>>> 1d7d0c40
     if empty_squares % 2 == 0:
         return True
     return False