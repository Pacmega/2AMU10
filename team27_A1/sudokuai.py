#  (C) Copyright Wieger Wesselink 2021. Distributed under the GPL-3.0-or-later
#  Software License, (See accompanying file LICENSE or copy at
#  https://www.gnu.org/licenses/gpl-3.0.txt)

import random
import time
from typing import Set, List

from competitive_sudoku.sudoku import GameState, Move, SudokuBoard, TabooMove
import competitive_sudoku.sudokuai
from copy import deepcopy


class SudokuAI(competitive_sudoku.sudokuai.SudokuAI):
    """
    Sudoku AI that computes a move for a given sudoku configuration.
    """

    def __init__(self):
        super().__init__()

<<<<<<< HEAD
    def get_used_row_col_values(self, game_state: GameState, move: Move):
        values_found = []

        for it in range(game_state.board.N):
            row_part = game_state.board.get(it, move.j)
            col_part = game_state.board.get(move.i, it)

            if row_part != 0 and row_part not in values_found:
                values_found.append(row_part)
            if col_part != 0 and col_part not in values_found:
                values_found.append(col_part)

        return values_found

    def get_used_block_values(self, game_state: GameState, move: Move):
        values_found = []

        block_rows = game_state.board.m
        block_cols = game_state.board.n
        # Truncation to integer == floor but with type casting included
        vertical_block = int(move.i / block_rows)
        horizontal_block = int(move.j / block_cols)

        for i in range(block_cols):
            for j in range(block_rows):
                cell_value = game_state.board.get(vertical_block*block_rows + j,
                                                  horizontal_block*block_cols + i)
                if cell_value not in values_found:
                    values_found.append(cell_value)

        return values_found

    def generate_legal_moves(self, game_state: GameState):
        # Not just possible, actually legal

        N = game_state.board.N
=======
    def compute_all_legal_moves(self, game_state: GameState) -> List[Move]:
        """
        Computes all the possible moves in the game state, minus the taboo moves specified by the GameState
        """

        # First get all allowed numbers for each of the rows and columns
        rows = {}
        columns = {}
        for i in range(game_state.board.N):
            rows[i] = self.allowed_numbers_in_row(game_state, i)
            columns[i] = self.allowed_numbers_in_column(game_state, i)

        # Next, get all allowed numbers for each of the blocks
        blocks = {}
        horizontal_dividers = range(0, game_state.board.N, game_state.board.n)
        vertical_dividers = range(0, game_state.board.N, game_state.board.m)
        all_combinations = []
        for i in vertical_dividers:
            for j in horizontal_dividers:
                all_combinations.append((i, j))

        for block_index in all_combinations:
            blocks[block_index] = self.allowed_numbers_in_block(game_state, block_index[0], block_index[1])

        # Consequently, loop over each of the empty squares;
        # take the intersection of allowed moves for the row, column and block
        allowed_moves = {}
        for i in range(game_state.board.N):
            for j in range(game_state.board.N):
                if game_state.board.get(i, j) == game_state.board.empty:
                    row_allowed = rows[i]
                    column_allowed = columns[j]
                    blocks_allowed = blocks[(i - (i % game_state.board.m), j - (j % game_state.board.n))]

                    allowed = row_allowed.intersection(column_allowed).intersection(blocks_allowed)

                    allowed_moves[(i, j)] = allowed

        keys = allowed_moves.keys()

        # Lastly, remove all taboo moves
        for taboo_move in game_state.taboo_moves:
            if (taboo_move.i, taboo_move.j) in list(keys):
                square_moves = allowed_moves[(taboo_move.i, taboo_move.j)]
                if taboo_move.value in square_moves:
                    allowed_moves.get((taboo_move.i, taboo_move.j)).remove(taboo_move.value)

        # Write everything to a list
        moves_list = []
        for key in keys:
            moves = allowed_moves[key]
            for move in moves:
                moves_list.append(Move(key[0], key[1], move))

        return moves_list

    def allowed_numbers_in_block(self, game_state: GameState, row: int, column: int) -> Set[int]:
        """
        Calculates the allowed numbers to be placed in the block, given the game state and any row and column.
        Does not check whether row and column are in the board parameters.
        """
        numbers_in_block = set(())
        for i in range(row - (row % game_state.board.m), row + (game_state.board.m - (row % game_state.board.m))):
            for j in range(column - (column % game_state.board.n),
                           column + (game_state.board.n - (column % game_state.board.n))):
                value = game_state.board.get(i, j)
                if value is not game_state.board.empty:
                    numbers_in_block.add(value)

        all_numbers = set((range(1, game_state.board.N + 1)))
        return all_numbers.difference(numbers_in_block)

    def allowed_numbers_in_row(self, game_state: GameState, row: int) -> Set[int]:
        """
        Calculates the allowed numbers to be placed in the row, given the game state and any row index.
        Does not check whether row is in the board parameters.
        """
        numbers_in_row = set(())
        for column in range(game_state.board.N):
            value = game_state.board.get(row, column)
            if value is not game_state.board.empty:
                numbers_in_row.add(value)

        all_numbers = set((range(1, game_state.board.N + 1)))
        return all_numbers.difference(numbers_in_row)

    def allowed_numbers_in_column(self, game_state: GameState, column: int):
        """
        Calculates the allowed numbers to be placed in the column, given the game state and any column index.
        Does not check whether column is in the board parameters.
        """
        numbers_in_column = set(())
        for row in range(game_state.board.N):
            value = game_state.board.get(row, column)
            if value is not game_state.board.empty:
                numbers_in_column.add(value)

        all_numbers = set((range(1, game_state.board.N + 1)))
        return all_numbers.difference(numbers_in_column)
>>>>>>> 02f3757c

    def compute_best_move(self, game_state: GameState) -> None:
        legal_moves = self.compute_all_legal_moves(game_state)
        move = random.choice(legal_moves)

        self.propose_move(move)
        while True:
            time.sleep(0.2)
            self.propose_move(random.choice(legal_moves))

    def minimax(self, game_state: GameState, depth: int, maximizing_player: int):
        pass

    def eval_function(self, game_state: GameState, move: Move) -> int:
        score = 0
        regions_completed = 0
        move_row = move.i
        move_col = move.j

        future_state = deepcopy(game_state)
        future_state.board.put(move.i, move.j, move.value)

        # Play the passed move on the board and see how many points
        #   would be earned.
        # For now, this just returns the amount of points this particular move
        #   would produce for the playing that plays it

        nr_values_in_full_element = game_state.board.N

        # allowed_numbers_in_block
        values_in_row_col = self.get_used_row_col_values(game_state, move)
        values_in_block = self.get_used_block_values(game_state, move)

        if len(values_in_block) == nr_values_in_full_element:
            regions_completed += 1


        return score<|MERGE_RESOLUTION|>--- conflicted
+++ resolved
@@ -19,44 +19,6 @@
     def __init__(self):
         super().__init__()
 
-<<<<<<< HEAD
-    def get_used_row_col_values(self, game_state: GameState, move: Move):
-        values_found = []
-
-        for it in range(game_state.board.N):
-            row_part = game_state.board.get(it, move.j)
-            col_part = game_state.board.get(move.i, it)
-
-            if row_part != 0 and row_part not in values_found:
-                values_found.append(row_part)
-            if col_part != 0 and col_part not in values_found:
-                values_found.append(col_part)
-
-        return values_found
-
-    def get_used_block_values(self, game_state: GameState, move: Move):
-        values_found = []
-
-        block_rows = game_state.board.m
-        block_cols = game_state.board.n
-        # Truncation to integer == floor but with type casting included
-        vertical_block = int(move.i / block_rows)
-        horizontal_block = int(move.j / block_cols)
-
-        for i in range(block_cols):
-            for j in range(block_rows):
-                cell_value = game_state.board.get(vertical_block*block_rows + j,
-                                                  horizontal_block*block_cols + i)
-                if cell_value not in values_found:
-                    values_found.append(cell_value)
-
-        return values_found
-
-    def generate_legal_moves(self, game_state: GameState):
-        # Not just possible, actually legal
-
-        N = game_state.board.N
-=======
     def compute_all_legal_moves(self, game_state: GameState) -> List[Move]:
         """
         Computes all the possible moves in the game state, minus the taboo moves specified by the GameState
@@ -156,16 +118,21 @@
 
         all_numbers = set((range(1, game_state.board.N + 1)))
         return all_numbers.difference(numbers_in_column)
->>>>>>> 02f3757c
 
     def compute_best_move(self, game_state: GameState) -> None:
         legal_moves = self.compute_all_legal_moves(game_state)
         move = random.choice(legal_moves)
+        # Propose a random legal move for now
+        print(f'Evaluating & proposing {move}')
+        print(f'Determined score: {self.eval_function(game_state, move)}')
+        self.propose_move(move)
 
-        self.propose_move(move)
         while True:
             time.sleep(0.2)
-            self.propose_move(random.choice(legal_moves))
+            move = random.choice(legal_moves)
+            print(f'Evaluating & proposing {move}')
+            print(f'Determined score: {self.eval_function(game_state, move)}')
+            self.propose_move(move)
 
     def minimax(self, game_state: GameState, depth: int, maximizing_player: int):
         pass
@@ -184,14 +151,26 @@
         # For now, this just returns the amount of points this particular move
         #   would produce for the playing that plays it
 
-        nr_values_in_full_element = game_state.board.N
+        block_values_left = len(self.allowed_numbers_in_block(future_state,
+                                                              move_row,
+                                                              move_col))
+        row_values_left = len(self.allowed_numbers_in_row(future_state,
+                                                          move_row))
+        col_values_left = len(self.allowed_numbers_in_column(future_state,
+                                                             move_col))
 
-        # allowed_numbers_in_block
-        values_in_row_col = self.get_used_row_col_values(game_state, move)
-        values_in_block = self.get_used_block_values(game_state, move)
-
-        if len(values_in_block) == nr_values_in_full_element:
+        if block_values_left == 0:
+            regions_completed += 1
+        if row_values_left == 0:
+            regions_completed += 1
+        if col_values_left == 0:
             regions_completed += 1
 
+        if regions_completed == 1:
+            score = 1
+        elif regions_completed == 2:
+            score = 3
+        elif regions_completed == 3:
+            score = 7
 
         return score